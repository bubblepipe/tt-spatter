--- conflicted
+++ resolved
@@ -160,27 +160,6 @@
             error ("Encountered non-integer json type while parsing array", ERROR);
         }
 
-<<<<<<< HEAD
-        char buffer[1000];
-        for (int i = 0; i < 1000; i++) {
-            buffer[i] = 'b';
-        }
-        int check = snprintf(buffer, 50, "%lld", cur.value->u.array.values[j]->u.integer);
-        int added = snprintf(buffer, STRING_SIZE-index, "%lld", cur.value->u.array.values[j]->u.integer);
-
-        if (check == added) {
-            index += snprintf(&argv[i+1][index], STRING_SIZE-index, "%lld", cur.value->u.array.values[j]->u.integer);
-            if (index >= STRING_SIZE-1) break;
-            else if (j != cur.value->u.array.length-1 && index < STRING_SIZE-1) {
-                    index += snprintf(&argv[i+1][index], STRING_SIZE-index, ",");
-                }
-            }
-        else {
-            index--;
-            argv[i+1][index] = '\0';
-            break;
-        }
-=======
         char buffer[STRING_SIZE];
         int check = snprintf(buffer, STRING_SIZE, "%zd", cur.value->u.array.values[j]->u.integer);
         int added = snprintf(buffer, STRING_SIZE-index, "%zd", cur.value->u.array.values[j]->u.integer);
@@ -193,7 +172,6 @@
             } else if (j != cur.value->u.array.length-1 && index < STRING_SIZE-1) {
                 index += snprintf(&argv[i+1][index], STRING_SIZE-index, ",");
             }
->>>>>>> 1d17aff8
 
         } else {
             index--;
@@ -205,11 +183,8 @@
 
 struct run_config *parse_json_config(json_value *value)
 {
-<<<<<<< HEAD
-    struct run_config *rc = (struct run_config*)malloc(sizeof(struct run_config));
-=======
+
     struct run_config *rc = (struct run_config *)malloc(sizeof(struct run_config));
->>>>>>> 1d17aff8
 
     if (!value)
         error ("parse_json_config passed NULL pointer", ERROR);
@@ -347,16 +322,11 @@
 
         *rc = (struct run_config*)sp_calloc(sizeof(struct run_config), *nrc, ALIGN_CACHE);
 
-<<<<<<< HEAD
-        for (int i = 0; i < *nrc; i++) {
-            struct run_config *rctemp = parse_json_config(value->u.array.values[i]);
-            rc[0][i] = *rctemp;
-=======
+
         for (int i = 0; i < *nrc; i++){
             struct run_config *rctemp = parse_json_config(value->u.array.values[i]);
             rc[0][i] = *rctemp;
             free(rctemp);
->>>>>>> 1d17aff8
         }
 
         json_value_free(value);
