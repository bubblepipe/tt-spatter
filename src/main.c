--- conflicted
+++ resolved
@@ -148,7 +148,6 @@
 
     /* Parse command line arguments */
     parse_args(argc, argv);
-<<<<<<< HEAD
 /*
 
     if (config_flag) {
@@ -160,8 +159,6 @@
         
     }
     */
-=======
->>>>>>> d6ecc954
 
     /* =======================================
 	Initalization
