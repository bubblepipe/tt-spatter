/*!
  \file Input.hh
*/

#ifndef SPATTER_INPUT_HH
#define SPATTER_INPUT_HH

#include <algorithm>
#include <cctype>
#include <getopt.h>
#include <iomanip>
#include <iostream>
#include <memory>
#include <sstream>
#include <string>
#include <vector>

#ifdef USE_OPENMP
#include <omp.h>
#endif

#include "Configuration.hh"
#include "JSONParser.hh"
#include "PatternParser.hh"
#include "SpatterTypes.hh"

namespace Spatter {
static unsigned int seed_perthread;
#ifdef USE_OPENMP
#pragma omp threadprivate(seed_perthread)
#endif

static char *shortargs =
    (char *)"ab:cd:e:f:g:hj:k:l:m:n:o:p:r:s::t:u:v:w:x:y:z:";
const option longargs[] = {{"aggregate", no_argument, nullptr, 'a'},
<<<<<<< HEAD
    {"atomic-thread-fence", no_argument, nullptr, 0},
    {"atomic-writes", required_argument, nullptr, 0},
=======
    {"atomic-writes", no_argument, nullptr, 0},
>>>>>>> fcd35ab1
    {"backend", required_argument, nullptr, 'b'},
    {"compress", no_argument, nullptr, 'c'},
    {"delta", required_argument, nullptr, 'd'},
    {"dense-buffers", no_argument, nullptr, 0},
    {"boundary", required_argument, nullptr, 'e'},
    {"file", required_argument, nullptr, 'f'},
    {"pattern-gather", required_argument, nullptr, 'g'},
    {"help", no_argument, nullptr, 'h'},
    {"pattern-size", required_argument, nullptr, 'j'},
    {"kernel", required_argument, nullptr, 'k'},
    {"count", required_argument, nullptr, 'l'},
    {"shared-memory", required_argument, nullptr, 'm'},
    {"name", required_argument, nullptr, 'n'},
    {"op", required_argument, nullptr, 'o'},
    {"pattern", required_argument, nullptr, 'p'},
    {"runs", required_argument, nullptr, 'r'},
    {"random", optional_argument, nullptr, 's'},
    {"omp-threads", required_argument, nullptr, 't'},
    {"pattern-scatter", required_argument, nullptr, 'u'},
    {"verbosity", required_argument, nullptr, 'v'},
    {"wrap", required_argument, nullptr, 'w'},
    {"delta-gather", required_argument, nullptr, 'x'},
    {"delta-scatter", required_argument, nullptr, 'y'},
    {"local-work-size", required_argument, nullptr, 'z'},
    {nullptr, no_argument, nullptr, 0}};

struct ClArgs {
  std::vector<std::unique_ptr<Spatter::ConfigurationBase>> configs;

  aligned_vector<double> sparse;
  double *dev_sparse;
  size_t sparse_size;

  aligned_vector<double> sparse_gather;
  double *dev_sparse_gather;
  size_t sparse_gather_size;

  aligned_vector<double> sparse_scatter;
  double *dev_sparse_scatter;
  size_t sparse_scatter_size;

  aligned_vector<double> dense;
  aligned_vector<aligned_vector<double>> dense_perthread;
  double *dev_dense;
  size_t dense_size;

  std::string backend;
  bool aggregate;
  bool atomic;
  bool atomic_fence;
  bool compress;
  bool dense_buffers;
  unsigned long verbosity;

  void report_header() {
#ifdef USE_MPI
    int numpes = 0;
    int rank = 0;
    MPI_Comm_size(MPI_COMM_WORLD, &numpes);
    MPI_Comm_rank(MPI_COMM_WORLD, &rank);
    if (rank == 0) {
      std::cout << std::setw(15) << std::left << "config" << std::setw(30)
                << std::left << "average bytes per rank" << std::setw(30)
                << std::left << "total bytes" << std::setw(30) << std::left
                << "average time per rank(s)" << std::setw(30) << std::left
                << "average bw per rank(MB/s)" << std::setw(30) << std::left
                << "total bw(MB/s)" << std::endl;
    }
#else
    std::cout << std::setw(15) << std::left << "config" << std::setw(15)
              << std::left << "bytes" << std::setw(15) << std::left << "time(s)"
              << std::setw(15) << std::left << "bw(MB/s)" << std::endl;
#endif
  }
};

std::ostream &operator<<(std::ostream &out, const ClArgs &cl) {
  out << "Run Configurations" << std::endl;
  out << "[ ";

  for (size_t i = 0; i < cl.configs.size(); ++i) {
    if (i != 0)
      out << "  ";
    out << *(cl.configs[i].get());
    if (i != cl.configs.size() - 1)
      out << "," << std::endl;
  }

  out << " ]" << std::endl;
  return out << std::endl;
}

void help(char *progname) {
  std::cout << "Spatter\n";
  std::cout << "Usage: " << progname << "\n";
  std::cout << std::left << std::setw(10) << "-a (--aggregate)" << std::setw(40)
            << "Aggregate (default off)" << std::left << "\n";
<<<<<<< HEAD
  std::cout << std::left << std::setw(10) << "   (--atomic-thread-fence) "
            << std::setw(40)
            << "Enable atomic thread fence for OpenMP kernels "
            << "(default off)" << std::left << "\n";
  std::cout << std::left << std::setw(10) << "   (--atomic-writes)"
=======
  std::cout << std::left << std::setw(10) << "   (--atomic-writes) "
>>>>>>> fcd35ab1
            << std::setw(40)
            << "Enable atomic writes for CUDA backend (default off) (TODO: "
               "OpenMP atomics)"
            << std::left << "\n";
  std::cout << std::left << std::setw(10) << "-b (--backend)" << std::setw(40)
            << "Backend (default serial)" << std::left << "\n";
  std::cout << std::left << std::setw(10) << "-c (--compress)" << std::setw(40)
            << " Enable compression of pattern indices" << std::left << "\n";
  std::cout << std::left << std::setw(10) << "-d (--delta)" << std::setw(40)
            << "Delta (default 8)" << std::left << "\n";
  std::cout << std::left << std::setw(10) << "   (--dense-buffers) "
            << std::setw(40)
            << "Enable multiple dense buffers for OpenMP kernels "
            << "(default off)" << std::left << "\n";
  std::cout << std::left << std::setw(10) << "-e (--boundary)" << std::setw(40)
            << " Set Boundary (limits max value of pattern using modulo)"
            << std::left << "\n";
  std::cout << std::left << std::setw(10) << "-f (--file)" << std::setw(40)
            << "Input File" << std::left << "\n";
  std::cout
      << std::left << std::setw(10) << "-g (--pattern-gather)" << std::setw(40)
      << "Set Inner Gather Pattern (Valid with kernel-name: gs, multigather)"
      << std::left << "\n";
  std::cout << std::left << std::setw(10) << "-h (--help)" << std::setw(40)
            << "Print Help Message" << std::left << "\n";
  std::cout << std::left << std::setw(10) << "-j (--pattern-size)"
            << std::setw(40)
            << " Set Pattern Size"
               " (truncates pattern to pattern-size)" << std::left << "\n";
  std::cout << std::left << std::setw(10) << "-k (--kernel)" << std::setw(40)
            << "Kernel (default gather)" << std::left << "\n";
  std::cout << std::left << std::setw(10) << "-l (--count)" << std::setw(40)
            << "Set Number of Gathers or Scatters to Perform (default 1024)"
            << std::left << "\n";
  std::cout << std::left << std::setw(10) << "-m (--shared-memory)"
            << std::setw(40)
            << "Set Amount of Dummy Shared Memory to Allocate on GPUs"
            << std::left << "\n";
  std::cout << std::left << std::setw(10) << "-n (--name)" << std::setw(40)
            << "Specify the Configuration Name" << std::left << "\n";
  std::cout << std::left << std::setw(10) << "-o (--op)" << std::setw(40)
            << "TODO" << std::left << "\n";
  std::cout << std::left << std::setw(10) << "-p (--pattern)" << std::setw(40)
            << "Set Pattern" << std::left << "\n";
  std::cout << std::left << std::setw(10) << "-r (--runs)" << std::setw(40)
            << "Set Number of Runs (default 10)" << std::left << "\n";
  std::cout << std::left << std::setw(10) << "-s (--random)" << std::setw(40)
            << "Set Random Seed (default random)" << std::left << "\n";
  std::cout << std::left << std::setw(10) << "-t (--omp-threads)"
            << std::setw(40)
            << "Set Number of Threads (default 1 if !USE_OPENMP or backend != "
               "openmp or OMP_MAX_THREADS if USE_OPENMP)"
            << std::left << "\n";
  std::cout << std::left << std::setw(10)
            << "-u (--pattern-scatter)" << std::setw(4)
            << "Set Inner Scatter Pattern "
            << "(Valid with kernel-name: gs, multiscatter)"
            << std::left << "\n";
  std::cout << std::left << std::setw(10) << "-v (--verbosity)" << std::setw(40)
            << "Set Verbosity Level (default 1)" << std::left << "\n";
  std::cout << std::left << std::setw(10) << "-w (--wrap)" << std::setw(40)
            << "Set Wrap (default 1)" << std::left << "\n";
  std::cout << std::left << std::setw(10) << "-x (--delta-gather)"
            << std::setw(40) << "Delta (default 8)" << std::left << "\n";
  std::cout << std::left << std::setw(10) << "-y (--delta-scatter)"
            << std::setw(40) << "Delta (default 8)" << std::left << "\n";
  std::cout << std::left << std::setw(10) << "-z (--local-work-size)"
            << std::setw(40) << "Set Local Work Size (default 1024)"
            << std::left << "\n";
}

void usage(char *progname) {
  std::cout << "Usage: " << progname
            << " [-a aggregate] [--atomic-thread-fence] [--atomic-writes] "
               "[-b backend] [-c compress] "
               "[-d delta] [--dense-buffers] [-e "
               "boundary] [-f input file] [-g inner gather pattern] "
               "[-h "
               "help] [-j pattern-size] [-k kernel] [-l count] [-m "
               "shared-memory] [-n name] [-o op]"
               "[-p pattern] [-r runs] [-s random] [-t nthreads] "
               "[-u inner scatter pattern] [-v "
               "verbosity] [-w wrap] [-z local-work-size]"
            << std::endl;
}

int read_int_arg(std::string cl, int &arg, const int min_value,
  const std::string &err_msg) {
  int parsed_arg;

  try {
    parsed_arg = std::stoi(cl);
  } catch (const std::invalid_argument &ia) {
    std::cerr << err_msg << std::endl;
    return -1;
  } catch (const std::out_of_range &oor) {
    std::cerr << err_msg << std::endl;
    return -1;
  }

  if (parsed_arg < min_value) {
    std::cerr << err_msg << std::endl;
    return -1;
  }

  arg = parsed_arg;

  return 0;
}

int read_ul_arg(std::string cl, size_t &arg, const long long min_value,
  const std::string &err_msg) {
  long long parsed_arg;

  try {
    parsed_arg = std::stoll(cl);
  } catch (const std::invalid_argument &ia) {
    std::cerr << err_msg << std::endl;
    return -1;
  } catch (const std::out_of_range &oor) {
    std::cerr << err_msg << std::endl;
    return -1;
  }

  if (parsed_arg < min_value) {
    std::cerr << err_msg << std::endl;
    return -1;
  }

  arg = static_cast<size_t>(parsed_arg);

  return 0;
}

int parse_input(const int argc, char **argv, ClArgs &cl) {
  cl.sparse_size = 0;
  cl.sparse_gather_size = 0;
  cl.sparse_scatter_size = 0;
  cl.dense_size = 0;

  cl.dev_sparse = nullptr;
  cl.dev_sparse_gather = nullptr;
  cl.dev_sparse_scatter = nullptr;
  cl.dev_dense = nullptr;

  cl.backend = "";
  cl.aggregate = false;
  cl.atomic = false;
  cl.atomic_fence = false;
  cl.compress = false;
  cl.dense_buffers = false;
  cl.verbosity = 1;

  // In flag alphabetical order
  bool aggregate = cl.aggregate;
  bool atomic = cl.atomic;
  bool atomic_fence = cl.atomic_fence;
  std::string backend = cl.backend;
  bool compress = cl.compress;
  bool dense_buffers = cl.dense_buffers;
  size_t delta = 8;
  size_t boundary = 0;

  bool json = 0;
  std::string json_fname = "";

  aligned_vector<size_t> pattern_gather;
  std::stringstream pattern_gather_string;

  size_t pattern_size = 0;
  std::string kernel = "gather";
  size_t count = 1024;
  size_t shared_mem;
  std::string config_name = "";
  size_t op;

  std::stringstream pattern_string;
  aligned_vector<size_t> pattern;

  unsigned long nruns = 10;
  long int seed = -1;

#ifdef USE_OPENMP
  int nthreads = omp_get_max_threads();
#else
  int nthreads = 1;
#endif

  std::stringstream pattern_scatter_string;
  aligned_vector<size_t> pattern_scatter;

  unsigned long verbosity = cl.verbosity;
  size_t wrap = 1;
  size_t delta_gather = 8;
  size_t delta_scatter = 8;
  size_t local_work_size = 1024;

  int option_index = 0;
  optind = 1;
  int c;
  while (
      (c = getopt_long(argc, argv, shortargs, longargs, &option_index)) != -1) {
    switch (c) {
    case 0:
      if (longargs[option_index].flag != 0)
        break;
      if (strcmp(longargs[option_index].name, "atomic-writes") == 0) {
        atomic = true;
      }
      if (strcmp(longargs[option_index].name, "atomic-thread-fence") == 0) {
        atomic_fence = true;
      }
      if (strcmp(longargs[option_index].name, "dense-buffers") == 0) {
        dense_buffers = true;
      }
      break;

    case 'a':
      aggregate = true;
      break;

    case 'b':
      backend = optarg;
      std::transform(backend.begin(), backend.end(), backend.begin(),
          [](unsigned char c) { return std::tolower(c); });

      if ((backend.compare("serial") != 0) &&
          (backend.compare("openmp") != 0) && (backend.compare("cuda") != 0)) {
        std::cerr << "Valid Backends are: serial, openmp, cuda" << std::endl;
        return -1;
      }
      if (backend.compare("openmp") == 0) {
#ifndef USE_OPENMP
        std::cerr << "FAIL - OpenMP Backend is not Enabled" << std::endl;
        return -1;
#endif
      }
      if (backend.compare("cuda") == 0) {
#ifndef USE_CUDA
        std::cerr << "FAIL - CUDA Backend is not Enabled" << std::endl;
        return -1;
#endif
      }
      break;

    case 'c':
      compress = true;
      break;

    case 'd':
      if (read_ul_arg(optarg, delta, 0, "Parsing Error: Invalid Delta") == -1)
        return -1;
      break;

    case 'e':
      if (read_ul_arg(optarg, boundary, 0, "Parsing Error: Invalid Boundary") ==
          -1)
        return -1;
      break;

    case 'f':
      json = 1;
      json_fname = optarg;
      break;

    case 'g':
      pattern_gather_string << optarg;
      if (pattern_parser(pattern_gather_string, pattern_gather, delta_gather) != 0)
        return -1;
      break;

    case 'h':
      help(argv[0]);
      return -1;

    case 'j':
      if (read_ul_arg(optarg, pattern_size, 1,
              "Parsing Error: Invalid Pattern Size") == -1)
        return -1;
      break;

    case 'k':
      kernel = optarg;
      std::transform(kernel.begin(), kernel.end(), kernel.begin(),
          [](unsigned char c) { return std::tolower(c); });

      if ((kernel.compare("gather") != 0) && (kernel.compare("scatter") != 0) &&
          (kernel.compare("gs") != 0) && (kernel.compare("multigather") != 0) &&
          (kernel.compare("multiscatter") != 0)) {
        std::cerr << "Valid Kernels are: gather, scatter, gs, multigather, "
                     "multiscatter"
                  << std::endl;
        return -1;
      }
      break;

    case 'l':
      if (read_ul_arg(optarg, count, 1, "Parsing Error: Invalid Count") == -1)
        return -1;
      break;

    case 'm':
      if (read_ul_arg(
              optarg, shared_mem, 0, "Parsing Error: Invalid Shared Memory") == -1)
        return -1;
      break;

    case 'n':
      config_name = optarg;
      break;

    case 'o':
      if (read_ul_arg(optarg, op, 0, "Parsing Error: Invalid Operation") == -1)
        return -1;
      break;

    case 'p':
      pattern_string << optarg;
      if (pattern_parser(pattern_string, pattern, delta) != 0)
        return -1;
      break;

    case 'r':
      if (read_ul_arg(optarg, nruns, 1,
          "Parsing Error: Invalid Number of Runs") == -1)
        return -1;
      break;

    case 's':
      if (optarg != nullptr) {
        int seed_arg = -1;
        if (read_int_arg(optarg, seed_arg, 0,
            "Parsing Error: Invalid Random Seed") == -1)
          return -1;

        seed = seed_arg;
      } else {
        seed = time(NULL);
      }
      break;

    case 't':
      if (read_int_arg(optarg, nthreads, 1,
              "Parsing Error: Invalid Number of Threads") == -1)
        return -1;
      break;

    case 'u':
      pattern_scatter_string << optarg;
      if (pattern_parser(pattern_scatter_string, pattern_scatter, delta_scatter) != 0)
        return -1;
      break;

    case 'v':
      if (read_ul_arg(optarg, verbosity, 0,
              "Parsing Error: Invalid Verbosity Level") == -1)
        return -1;
      break;

    case 'w':
      if (read_ul_arg(optarg, wrap, 1, "Parsing Error: Invalid Wrap") == -1)
        return -1;
      break;

    case 'x':
      if (read_ul_arg(optarg, delta_gather, 0,
              "Parsing Error: Invalid Delta Gather") == -1)
        return -1;
      break;

    case 'y':
      if (read_ul_arg(optarg, delta_scatter, 0,
              "Parsing Error: Invalid Delta Scatter") == -1)
        return -1;
      break;

    case 'z':
      if (read_ul_arg(optarg, local_work_size, 0,
            "Parsing Error: Invalid Local Work Size") == -1)
        return -1;
      break;

    case '?':
      usage(argv[0]);
      return -1;
    }
  }

  // Set default backend if one was not specified
  if (backend.compare("") == 0) {
    backend = "serial";
    // Assume only one of USE_CUDA and USE_OPENMP can be true at once
#ifdef USE_OPENMP
    backend = "openmp";
#endif
#ifdef USE_CUDA
      backend = "cuda";
#endif
  }

  cl.atomic = atomic;
  cl.atomic_fence = atomic_fence;
  cl.backend = backend;
  cl.aggregate = aggregate;
  cl.compress = compress;
  cl.dense_buffers = dense_buffers;
  cl.verbosity = verbosity;

#ifdef USE_OPENMP
  int max_threads = omp_get_max_threads();
  if (backend.compare("openmp") != 0) {
    std::cerr << "Parsing Warning: Requested threads without specifying the "
                 "backend to be OpenMP. Backend requested was "
              << backend << ". Using 1 OpenMP thread instead" << std::endl;
    nthreads = 1;
  } else {
    if (nthreads > max_threads) {
      std::cerr << "Parsing Warning: Too many OpenMP threads requested. Using "
                   "OMP_MAX_THREADS instead"
                << std::endl;
      nthreads = max_threads;
    }

    if (nthreads == 0) {
      std::cerr << "Parsing Warning: 0 OpenMP threads requested. Using "
                   "OMP_MAX_THREADS instead"
                << std::endl;
      nthreads = max_threads;
    }

    if (nthreads < 0) {
      std::cerr << "Parsing Warning: Negative OpenMP threads requested. Using "
                   "OMP_MAX_THREADS instead"
                << std::endl;
      nthreads = max_threads;
    }
  }
#else
  if (nthreads != 1) {
    std::cerr << "Compiled without OpenMP support, but requested something "
                 "other than 1 OpenMP thread. Using 1 thread instead"
              << std::endl;
    nthreads = 1;
  }
#endif

#ifdef USE_OPENMP
#pragma omp parallel for num_threads(nthreads)
#endif
  for(int i = 0; i < nthreads; i++)
    seed_perthread = static_cast<unsigned int>(time(nullptr)) + i;

  if (pattern_size > 0) {
    if (pattern.size() > 0) {
      if (truncate_pattern(pattern, pattern_size) == -1) {
        std::cerr << "Truncating pattern to size " << pattern_size
                  << " failed" << std::endl;
        return -1;
      }
    }

    if (pattern_gather.size() > 0) {
      if (truncate_pattern(pattern_gather, pattern_size) == -1) {
        std::cerr << "Truncating pattern_gather to size " << pattern_size
                  << " failed" << std::endl;
        return -1;
      }
    }

    if (pattern_scatter.size() > 0) {
      if (truncate_pattern(pattern_scatter, pattern_size) == -1) {
        std::cerr << "Truncating pattern_scatter to size " << pattern_size
                  << " failed" << std::endl;
        return -1;
      }
    }
  }


  if (pattern.size() > 0) {
    if (remap_pattern(pattern, boundary, 1) > boundary) {
      std::cerr << "Re-mapping pattern to have maximum value of " << boundary
                << "failed" << std::endl;
      return -1;
    }
  }

  if (pattern_gather.size() > 0) {
    if (remap_pattern(pattern_gather, boundary, 1) > boundary) {
      std::cerr << "Re-mapping pattern_gather to have maximum value of "
                << boundary << "failed" << std::endl;
      return -1;
    }
  }

  if (pattern_scatter.size() > 0) {
    if (remap_pattern(pattern_scatter, boundary, 1) > boundary) {
      std::cerr << "Re-mapping pattern_scatter to have maximum value of "
                << boundary << "failed" << std::endl;
      return -1;
    }
  }

  if (compress) {
    if (pattern.size() > 0)
      compress_pattern(pattern);

    if (pattern_gather.size() > 0)
      compress_pattern(pattern_gather);

    if (pattern_scatter.size() > 0)
      compress_pattern(pattern_scatter);
  }

  if (!json) {
    std::unique_ptr<Spatter::ConfigurationBase> c;
    if (backend.compare("serial") == 0)
      c = std::make_unique<Spatter::Configuration<Spatter::Serial>>(0,
          config_name, kernel, pattern, pattern_gather, pattern_scatter,
          cl.sparse, cl.dev_sparse, cl.sparse_size, cl.sparse_gather,
          cl.dev_sparse_gather, cl.sparse_gather_size, cl.sparse_scatter,
          cl.dev_sparse_scatter, cl.sparse_scatter_size, cl.dense,
          cl.dense_perthread, cl.dev_dense, cl.dense_size, delta, delta_gather,
          delta_scatter, seed, wrap, count, nruns, aggregate, verbosity);
#ifdef USE_OPENMP
    else if (backend.compare("openmp") == 0)
      c = std::make_unique<Spatter::Configuration<Spatter::OpenMP>>(0,
          config_name, kernel, pattern, pattern_gather, pattern_scatter,
          cl.sparse, cl.dev_sparse, cl.sparse_size, cl.sparse_gather,
          cl.dev_sparse_gather, cl.sparse_gather_size, cl.sparse_scatter,
          cl.dev_sparse_scatter, cl.sparse_scatter_size, cl.dense,
          cl.dense_perthread, cl.dev_dense, cl.dense_size, delta, delta_gather,
          delta_scatter, seed, wrap, count, nthreads, nruns, aggregate, atomic,
          atomic_fence, dense_buffers, verbosity);
#endif
#ifdef USE_CUDA
    else if (backend.compare("cuda") == 0)
      c = std::make_unique<Spatter::Configuration<Spatter::CUDA>>(0,
          config_name, kernel, pattern, pattern_gather, pattern_scatter,
          cl.sparse, cl.dev_sparse, cl.sparse_size, cl.sparse_gather,
          cl.dev_sparse_gather, cl.sparse_gather_size, cl.sparse_scatter,
          cl.dev_sparse_scatter, cl.sparse_scatter_size, cl.dense,
          cl.dense_perthread, cl.dev_dense, cl.dense_size, delta, delta_gather,
          delta_scatter, seed, wrap, count, shared_mem, local_work_size, nruns,
          aggregate, atomic, verbosity);
#endif
    else {
      std::cerr << "Invalid Backend " << backend << std::endl;
      return -1;
    }

    cl.configs.push_back(std::move(c));
  } else {
<<<<<<< HEAD
    Spatter::JSONParser json_file = Spatter::JSONParser(json_fname, cl.sparse,
        cl.dev_sparse, cl.sparse_size, cl.sparse_gather, cl.dev_sparse_gather,
        cl.sparse_gather_size, cl.sparse_scatter, cl.dev_sparse_scatter,
        cl.sparse_scatter_size, cl.dense, cl.dense_perthread, cl.dev_dense,
        cl.dense_size, backend, aggregate, atomic, atomic_fence, compress,
        dense_buffers, shared_mem, nthreads, verbosity);

    for (size_t i = 0; i < json_file.size(); ++i) {
      std::unique_ptr<Spatter::ConfigurationBase> c = json_file[i];
      cl.configs.push_back(std::move(c));
=======
    try {
      Spatter::JSONParser json_file = Spatter::JSONParser(json_fname, cl.sparse,
          cl.dev_sparse, cl.sparse_size, cl.sparse_gather, cl.dev_sparse_gather,
          cl.sparse_gather_size, cl.sparse_scatter, cl.dev_sparse_scatter,
          cl.sparse_scatter_size, cl.dense, cl.dense_perthread, cl.dev_dense,
          cl.dense_size, backend, aggregate, atomic, compress, dense_buffers,
          shared_mem, nthreads, verbosity);

      for (size_t i = 0; i < json_file.size(); ++i) {
        std::unique_ptr<Spatter::ConfigurationBase> c = json_file[i];
        cl.configs.push_back(std::move(c));
      }
    } catch (const std::invalid_argument &ia) {
      std::cerr << "Parsing Error: " << ia.what() << std::endl;
      return -1;
>>>>>>> fcd35ab1
    }
  }

  if (cl.sparse.size() < cl.sparse_size) {
    cl.sparse.resize(cl.sparse_size);

#ifdef USE_OPENMP
#pragma omp parallel for num_threads(nthreads)
#endif
    for (size_t i = 0; i < cl.sparse.size(); ++i)
      cl.sparse[i] = rand_r(&seed_perthread);
  }

  if (cl.sparse_gather.size() < cl.sparse_gather_size) {
    cl.sparse_gather.resize(cl.sparse_gather_size);

#ifdef USE_OPENMP
#pragma omp parallel for num_threads(nthreads)
#endif
    for (size_t i = 0; i < cl.sparse_gather.size(); ++i)
      cl.sparse_gather[i] = rand_r(&seed_perthread);
  }

  if (cl.sparse_scatter.size() < cl.sparse_scatter_size) {
    cl.sparse_scatter.resize(cl.sparse_scatter_size);

#ifdef USE_OPENMP
#pragma omp parallel for num_threads(nthreads)
#endif
    for (size_t i = 0; i < cl.sparse_scatter.size(); ++i)
      cl.sparse_scatter[i] = rand_r(&seed_perthread);
  }

#ifdef USE_OPENMP
  if ((backend.compare("openmp") == 0) && dense_buffers) {
    cl.dense_perthread.resize(nthreads);

    for (int j = 0; j < nthreads; ++j) {
      cl.dense_perthread[j].resize(cl.dense_size);

#pragma omp parallel for num_threads(nthreads)
      for (size_t i = 0; i < cl.dense_perthread[j].size(); ++i)
        cl.dense_perthread[j][i] = rand_r(&seed_perthread);
    }
  } else {
      if (cl.dense.size() < cl.dense_size) {
        cl.dense.resize(cl.dense_size);

#pragma omp parallel for num_threads(nthreads)
      for (size_t i = 0; i < cl.dense.size(); ++i)
        cl.dense[i] = rand_r(&seed_perthread);
    }
  }
#else
  if (cl.dense.size() < cl.dense_size) {
    cl.dense.resize(cl.dense_size);

    for (size_t i = 0; i < cl.dense.size(); ++i)
      cl.dense[i] = rand_r(&seed_perthread);
  }
#endif
#ifdef USE_CUDA
  if (backend.compare("cuda") == 0) {
    checkCudaErrors(cudaMalloc((void **)&cl.dev_sparse,
        sizeof(double) * cl.sparse.size()));
    checkCudaErrors(cudaMalloc((void **)&cl.dev_sparse_gather,
        sizeof(double) * cl.sparse_gather.size()));
    checkCudaErrors(cudaMalloc((void **)&cl.dev_sparse_scatter,
        sizeof(double) * cl.sparse_scatter.size()));
    checkCudaErrors(cudaMalloc((void **)&cl.dev_dense,
        sizeof(double) * cl.dense.size()));

    checkCudaErrors(cudaMemcpy(cl.dev_sparse, cl.sparse.data(),
        sizeof(double) * cl.sparse.size(), cudaMemcpyHostToDevice));
    checkCudaErrors(cudaMemcpy(cl.dev_sparse_gather, cl.sparse_gather.data(),
        sizeof(double) * cl.sparse_gather.size(), cudaMemcpyHostToDevice));
    checkCudaErrors(cudaMemcpy(cl.dev_sparse_scatter, cl.sparse_scatter.data(),
        sizeof(double) * cl.sparse_scatter.size(), cudaMemcpyHostToDevice));
    checkCudaErrors(cudaMemcpy(cl.dev_dense, cl.dense.data(),
        sizeof(double) * cl.dense.size(), cudaMemcpyHostToDevice));

    checkCudaErrors(cudaDeviceSynchronize());
  }
#endif

  for (auto const &config : cl.configs) {
    if (config->aggregate != aggregate) {
      std::cerr << "Aggregate flag of Config does not match the aggregate flag "
                   "passed to the command line"
                << std::endl;
      return -1;
    }

    // if (config->compress != compress) {
    //   std::cerr << "Compress flag of Config does not match the compress flag "
    //                "passed to the command line"
    //             << std::endl;
    //   return -1;
    // }

    if (config->verbosity != verbosity) {
      std::cerr << "Verbosity level of Config does not match the verbosity "
                   "level passed to the command line"
                << std::endl;
      return -1;
    }
  }

  return 0;
}

} // namespace Spatter

#endif<|MERGE_RESOLUTION|>--- conflicted
+++ resolved
@@ -33,12 +33,8 @@
 static char *shortargs =
     (char *)"ab:cd:e:f:g:hj:k:l:m:n:o:p:r:s::t:u:v:w:x:y:z:";
 const option longargs[] = {{"aggregate", no_argument, nullptr, 'a'},
-<<<<<<< HEAD
     {"atomic-thread-fence", no_argument, nullptr, 0},
-    {"atomic-writes", required_argument, nullptr, 0},
-=======
     {"atomic-writes", no_argument, nullptr, 0},
->>>>>>> fcd35ab1
     {"backend", required_argument, nullptr, 'b'},
     {"compress", no_argument, nullptr, 'c'},
     {"delta", required_argument, nullptr, 'd'},
@@ -136,15 +132,11 @@
   std::cout << "Usage: " << progname << "\n";
   std::cout << std::left << std::setw(10) << "-a (--aggregate)" << std::setw(40)
             << "Aggregate (default off)" << std::left << "\n";
-<<<<<<< HEAD
   std::cout << std::left << std::setw(10) << "   (--atomic-thread-fence) "
             << std::setw(40)
             << "Enable atomic thread fence for OpenMP kernels "
             << "(default off)" << std::left << "\n";
-  std::cout << std::left << std::setw(10) << "   (--atomic-writes)"
-=======
   std::cout << std::left << std::setw(10) << "   (--atomic-writes) "
->>>>>>> fcd35ab1
             << std::setw(40)
             << "Enable atomic writes for CUDA backend (default off) (TODO: "
                "OpenMP atomics)"
@@ -698,25 +690,13 @@
 
     cl.configs.push_back(std::move(c));
   } else {
-<<<<<<< HEAD
-    Spatter::JSONParser json_file = Spatter::JSONParser(json_fname, cl.sparse,
-        cl.dev_sparse, cl.sparse_size, cl.sparse_gather, cl.dev_sparse_gather,
-        cl.sparse_gather_size, cl.sparse_scatter, cl.dev_sparse_scatter,
-        cl.sparse_scatter_size, cl.dense, cl.dense_perthread, cl.dev_dense,
-        cl.dense_size, backend, aggregate, atomic, atomic_fence, compress,
-        dense_buffers, shared_mem, nthreads, verbosity);
-
-    for (size_t i = 0; i < json_file.size(); ++i) {
-      std::unique_ptr<Spatter::ConfigurationBase> c = json_file[i];
-      cl.configs.push_back(std::move(c));
-=======
     try {
       Spatter::JSONParser json_file = Spatter::JSONParser(json_fname, cl.sparse,
           cl.dev_sparse, cl.sparse_size, cl.sparse_gather, cl.dev_sparse_gather,
           cl.sparse_gather_size, cl.sparse_scatter, cl.dev_sparse_scatter,
           cl.sparse_scatter_size, cl.dense, cl.dense_perthread, cl.dev_dense,
-          cl.dense_size, backend, aggregate, atomic, compress, dense_buffers,
-          shared_mem, nthreads, verbosity);
+          cl.dense_size, backend, aggregate, atomic, atomic_fence, compress,
+          dense_buffers, shared_mem, nthreads, verbosity);
 
       for (size_t i = 0; i < json_file.size(); ++i) {
         std::unique_ptr<Spatter::ConfigurationBase> c = json_file[i];
@@ -725,7 +705,6 @@
     } catch (const std::invalid_argument &ia) {
       std::cerr << "Parsing Error: " << ia.what() << std::endl;
       return -1;
->>>>>>> fcd35ab1
     }
   }
 
