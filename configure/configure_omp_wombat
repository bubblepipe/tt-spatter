# Configure file for compiling with OpenCL
# Execute from the main directory using ./configure/configure_ocl

BUILD_DIR=build_omp_arm

mkdir -p ${BUILD_DIR} && cd ${BUILD_DIR}
rm -rf CMake* 

#Make sure to use tabs rather than spaces for newline entries
#Specify the ThunderX2 flags to tune for the TX2 architecture
cmake -D CMAKE_BUILD_TYPE=Release \
	-D CMAKE_CXX_COMPILER=armclang \
<<<<<<< HEAD
	-D CMAKE_CXX_FLAGS="-mcpu=thunderx2t99 -mtune=thunderx2t99 -O3" \
	-D CXX_STD=11 \
=======
	-D CMAKE_CXX_FLAGS="-mcpu=thunderx2t99 -mtune=thunderx2t99 -O3 -fopenmp" \
>>>>>>> 4955499e
	-D USE_OPENCL=0 \
	-D USE_OPENMP=1 \
	-D USE_OMP_SIMD=1 \
	-D USE_CUDA=0 \
	..    

#Unused options
#      -D USE_KOKKOS=0 -D KOKKOS_DIRECTORY=${KOKKOS_DIR}   \
#      -D KOKKOS_WRAPPER=${KOKKOS_DIR}/bin/nvcc_wrapper    \
#      -D USE_CUDA=0 -D CUDA_FLAGS="-arch sm_70"           \<|MERGE_RESOLUTION|>--- conflicted
+++ resolved
@@ -10,12 +10,7 @@
 #Specify the ThunderX2 flags to tune for the TX2 architecture
 cmake -D CMAKE_BUILD_TYPE=Release \
 	-D CMAKE_CXX_COMPILER=armclang \
-<<<<<<< HEAD
-	-D CMAKE_CXX_FLAGS="-mcpu=thunderx2t99 -mtune=thunderx2t99 -O3" \
-	-D CXX_STD=11 \
-=======
 	-D CMAKE_CXX_FLAGS="-mcpu=thunderx2t99 -mtune=thunderx2t99 -O3 -fopenmp" \
->>>>>>> 4955499e
 	-D USE_OPENCL=0 \
 	-D USE_OPENMP=1 \
 	-D USE_OMP_SIMD=1 \
