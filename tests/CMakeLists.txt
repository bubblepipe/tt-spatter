--- conflicted
+++ resolved
@@ -57,9 +57,5 @@
      TARGET_LINK_LIBRARIES (${APP} PRIVATE OpenMP::OpenMP_CXX)
  ENDIF()
  add_test( NAME "${APP}_test" COMMAND "${APP}" )
-<<<<<<< HEAD
-endforeach( APP ${TESTAPPS} )
-=======
  set_tests_properties("${APP}_test" PROPERTIES FIXTURES_REQUIRED "test_${APP}_fixture")
-endforeach( APP ${TESTAPPS} )
->>>>>>> 2884fb0b
+endforeach( APP ${TESTAPPS} )