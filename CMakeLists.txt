--- conflicted
+++ resolved
@@ -21,7 +21,7 @@
 string( TOLOWER "${BACKEND}" BACKEND )
 string( TOLOWER "${COMPILER}" COMPILER )
 
-<<<<<<< HEAD
+
 # Create gz_read executable
 add_executable(gz_read standard-suite/binary-traces/gz_read.c)
 target_link_libraries(gz_read z)
@@ -31,10 +31,9 @@
     # Use ASAN when debugging
     SET( CMAKE_C_FLAGS "${CMAKE_C_FLAGS} -fsanitize=address")
 ENDIF(CMAKE_BUILD_TYPE STREQUAL "Debug")
-=======
+
 #Set backend permitted values
 set(SPATTERBACKENDS serial openmp cuda)
->>>>>>> 8f6384a1
 
 #Check for backend variable set in user cmake call
 if(NOT BACKEND IN_LIST SPATTERBACKENDS)
@@ -467,5 +466,5 @@
 
 # Note - This file can be reformatted with cmake-format CMakeLists.txt -i
 # --command-case=upper --keyword-case=upper --dangle-parens --tab-size=4
-# --separate-ctrl-name-with-space --separate-fn-name-with-space If you do NOT
+# --separate-ctrl-name-with-space --separate-fn-name-with-space If you do not
 # have cmake-format installed, install it with pip install --user cmake_format