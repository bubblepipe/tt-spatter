# 3.8 is specified since this is the first version with CUDA support
CMAKE_MINIMUM_REQUIRED (VERSION 3.8 FATAL_ERROR)

# Set default values
SET (USE_CUDA 0 CACHE BOOL "If set, builds with CUDA support")
SET (USE_OPENCL 0 CACHE BOOL "If set, builds with OpenCL support")
SET (USE_OPENMP 0 CACHE BOOL "If set, builds with OpenMP support")

ADD_DEFINITIONS (-DSG_DATA_TYPE=double)

# Check for support for at least one backend
IF (NOT (USE_CUDA OR USE_OPENCL OR USE_OPENMP))
    MESSAGE (
        FATAL_ERROR
            "You must build with support for at least one backend. Pass at least one of -DUSE_CUDA=1 -DUSE_OPENCL=1 or -DUSE_OPENMP=1 to cmake."
    )
ENDIF ()

# Set cuda compiler
IF (USE_CUDA)
    SET (CMAKE_CUDA_COMPILER /usr/local/cuda/bin/nvcc)
    SET (CMAKE_CUDA_COMPILER_ENV_VAR "CUDAC")
ENDIF ()

# Declare project languages
IF (USE_CUDA)
    PROJECT (spatter C CXX CUDA)
ELSE ()
    PROJECT (spatter C CXX)
ENDIF ()

# Debug function to check all the variables in the CMakeFile
MACRO (print_all_variables)
    MESSAGE (
        STATUS "print_all_variables------------------------------------------{"
    )
    GET_CMAKE_PROPERTY (_variableNames VARIABLES)
    FOREACH (_variableName ${_variableNames})
        MESSAGE (STATUS "${_variableName}=${${_variableName}}")
    ENDFOREACH ()
    MESSAGE (
        STATUS "print_all_variables------------------------------------------}"
    )
ENDMACRO ()

SET (CMAKE_C_FLAGS "${CMAKE_C_FLAGS} -I${CMAKE_CURRENT_SOURCE_DIR}/include")
SET (CMAKE_CXX_FLAGS "${CMAKE_CXX_FLAGS} -I${CMAKE_CURRENT_SOURCE_DIR}/include")

# Enable OpenCL
IF (USE_OPENCL)
    ADD_DEFINITIONS (-DUSE_OPENCL)
    # Point the compiler to the include and library directories
    INCLUDE_DIRECTORIES ($ENV{OCL_INCL} opencl)
    # include_directories(/usr/lib/gcc/x86_64-linux-gnu/5/include/)
    LINK_DIRECTORIES ($ENV{OCL_LIB})
    # Pull the OpenCL-specific files into the build
    FILE (GLOB BACKEND_C_FILES_CL opencl/*.c)
    FILE (GLOB BACKEND_H_FILES_CL opencl/*.h)

    # Copy over the OpenCL kernels used with the binary
    FILE (GLOB OCL_KERNELS opencl/*.cl)
    FILE (
        COPY
        ${OCL_KERNELS}
        include/sgtype.h
        DESTINATION
        ${CMAKE_CURRENT_BINARY_DIR}/kernels/
    )

    MESSAGE ("Using OpenCL")
ENDIF ()

# Enable OpenMP
IF (USE_OPENMP)
    FIND_PACKAGE (OpenMP REQUIRED)
    SET (CMAKE_C_FLAGS "${CMAKE_C_FLAGS} ${OpenMP_C_FLAGS}")
    SET (CMAKE_CXX_FLAGS "${CMAKE_CXX_FLAGS} ${OpenMP_CXX_FLAGS}")
    SET (CMAKE_EXE_LINKER_FLAGS "${CMAKE_EXE_LINKER_FLAGS} ${OpenMP_EXE_LINKER_FLAGS}")

    # enable pragma regions in the code for OpenMP
    ADD_DEFINITIONS (-DUSE_OPENMP)
    ADD_DEFINITIONS (-DUSE_OMP_SIMD)
    INCLUDE_DIRECTORIES (openmp)

    # Pull the OpenMP-specific files and kernels into the build
    FILE (GLOB BACKEND_C_FILES_OMP openmp/*.c)
    FILE (GLOB BACKEND_H_FILES_OMP openmp/*.h)
    MESSAGE ("Using OpenMP")
ENDIF ()

# Enable CUDA
IF (USE_CUDA)
    ADD_DEFINITIONS (-DUSE_CUDA)
    INCLUDE_DIRECTORIES (cuda)
    SET (CMAKE_C_FLAGS "${CMAKE_C_FLAGS} -I/usr/local/cuda/include")
    SET (CMAKE_CXX_FLAGS "${CMAKE_CXX_FLAGS} -I/usr/local/cuda/include")
    SET (
        CMAKE_CUDA_FLAGS
        "${CMAKE_CUDA_FLAGS} -I${CMAKE_CURRENT_SOURCE_DIR}/include"
    )
    IF (USE_OPENMP)
        SET (CMAKE_CUDA_FLAGS "${CMAKE_CUDA_FLAGS} -Xcompiler -fopenmp")
    ENDIF ()

    FILE (GLOB CUDA_CU_FILES cuda/*.cu)
    FILE (GLOB CUDA_C_FILES cuda/*.c)
    FILE (GLOB CUDA_H_FILES cuda/*.h)
    MESSAGE ("Using Cuda")
ENDIF ()

# Include the location of stddef.h include_directories(/usr/include/linux/)

# Glob for the source files and headers in the current directory and kernels
FILE (GLOB C_FILES src/*.c)
FILE (GLOB H_FILES include/*.h)
SET (
    SOURCE_FILES
    ${C_FILES}
    ${H_FILES}
    ${BACKEND_C_FILES_CL}
    ${BACKEND_H_FILES_CL}
    ${BACKEND_C_FILES_OMP}
    ${BACKEND_H_FILES_OMP}
    ${CUDA_CU_FILES}
    ${CUDA_C_FILES}
)

# Specify the executable and source files
ADD_EXECUTABLE (spatter ${SOURCE_FILES})

<<<<<<< HEAD
=======
# Use the 2011 standards for C and C++.
SET_PROPERTY (TARGET spatter PROPERTY C_STANDARD 11)
SET_PROPERTY (TARGET spatter PROPERTY CXX_STANDARD 11)

>>>>>>> 4955499e

# Print out debug info print_all_variables()

# Link with the appropriate libraries
IF (USE_OPENCL)
    TARGET_LINK_LIBRARIES (spatter LINK_PUBLIC OpenCL)
ENDIF ()

IF (USE_CUDA)
    FIND_LIBRARY (
        CUDART_LIBRARY cudart
        HINTS
            /usr/local/cuda/targets/x86_64-linux/lib/ /usr/local/cuda-9.2/lib64/
    )
    TARGET_LINK_LIBRARIES (spatter LINK_PUBLIC ${CUDART_LIBRARY})
ENDIF ()

# Copy over the test scripts
FILE (GLOB TEST_SCRIPTS tests/*.sh)
FILE (COPY ${TEST_SCRIPTS} DESTINATION ${CMAKE_CURRENT_BINARY_DIR})

# Note - This file can be reformatted with cmake-format CMakeLists.txt -i
# --command-case=upper --keyword-case=upper --dangle-parens --tab-size=4
# --separate-ctrl-name-with-space --separate-fn-name-with-space If you do not
# have cmake-format installed, install it with pip install --user cmake_format<|MERGE_RESOLUTION|>--- conflicted
+++ resolved
@@ -128,14 +128,6 @@
 # Specify the executable and source files
 ADD_EXECUTABLE (spatter ${SOURCE_FILES})
 
-<<<<<<< HEAD
-=======
-# Use the 2011 standards for C and C++.
-SET_PROPERTY (TARGET spatter PROPERTY C_STANDARD 11)
-SET_PROPERTY (TARGET spatter PROPERTY CXX_STANDARD 11)
-
->>>>>>> 4955499e
-
 # Print out debug info print_all_variables()
 
 # Link with the appropriate libraries
